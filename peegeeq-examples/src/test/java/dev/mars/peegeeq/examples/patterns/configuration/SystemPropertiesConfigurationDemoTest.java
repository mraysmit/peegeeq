package dev.mars.peegeeq.examples.patterns.configuration;

import dev.mars.peegeeq.api.messaging.*;
import dev.mars.peegeeq.api.QueueFactoryProvider;
import dev.mars.peegeeq.api.QueueFactoryRegistrar;
import dev.mars.peegeeq.db.PeeGeeQManager;
import dev.mars.peegeeq.db.config.PeeGeeQConfiguration;
import dev.mars.peegeeq.db.provider.PgDatabaseService;
import dev.mars.peegeeq.db.provider.PgQueueFactoryProvider;
import dev.mars.peegeeq.pgqueue.PgNativeFactoryRegistrar;
import dev.mars.peegeeq.test.PostgreSQLTestConstants;
import dev.mars.peegeeq.api.messaging.Message;
import dev.mars.peegeeq.api.messaging.MessageConsumer;
import dev.mars.peegeeq.api.messaging.MessageProducer;
import io.micrometer.core.instrument.simple.SimpleMeterRegistry;
import io.vertx.core.Future;
import io.vertx.core.json.JsonObject;
import org.junit.jupiter.api.*;
import org.testcontainers.containers.PostgreSQLContainer;
import org.testcontainers.junit.jupiter.Container;
import org.testcontainers.junit.jupiter.Testcontainers;

import java.time.Instant;
import java.util.ArrayList;
import java.util.HashMap;
import java.util.List;
import java.util.Map;
import java.util.concurrent.CompletableFuture;
import java.util.concurrent.CountDownLatch;
import java.util.concurrent.TimeUnit;
import java.util.concurrent.atomic.AtomicInteger;

import static org.junit.jupiter.api.Assertions.*;

/**
 * Demo test showcasing System Properties Configuration Patterns for PeeGeeQ.
 * 
 * This test demonstrates:
 * 1. Dynamic Configuration Management - Runtime property updates
 * 2. Environment-Specific Settings - DEV/STAGING/PROD configurations  
 * 3. Configuration Validation - Property validation and error handling
 * 4. Hot Configuration Reload - Live configuration updates without restart
 * 5. Configuration Inheritance - Hierarchical configuration patterns
 * 
 * Based on Advanced Messaging Patterns from PeeGeeQ Complete Guide.
 */
@Testcontainers
@TestMethodOrder(MethodOrderer.OrderAnnotation.class)
class SystemPropertiesConfigurationDemoTest {

    @Container
    @SuppressWarnings("resource")
    static PostgreSQLContainer<?> postgres = PostgreSQLTestConstants.createStandardContainer();

    private PeeGeeQManager manager;
    private QueueFactory queueFactory;

    // Test configuration environments
    enum Environment {
        DEVELOPMENT("dev", 100, 5000, true),
        STAGING("staging", 500, 10000, true), 
        PRODUCTION("prod", 1000, 30000, false);

        final String name;
        final int batchSize;
        final int timeoutMs;
        final boolean debugEnabled;

        Environment(String name, int batchSize, int timeoutMs, boolean debugEnabled) {
            this.name = name;
            this.batchSize = batchSize;
            this.timeoutMs = timeoutMs;
            this.debugEnabled = debugEnabled;
        }
    }

    // Configuration event for testing
    static class ConfigurationEvent {
        public String eventId;
        public String environment;
        public Map<String, Object> configuration;
        public String timestamp;
<<<<<<< HEAD

        // Default constructor for Jackson
        public ConfigurationEvent() {}
=======
>>>>>>> d50ab2ac

        // Default constructor for Jackson
        public ConfigurationEvent() {}

        public ConfigurationEvent(String eventId, String environment, Map<String, Object> configuration) {
            this.eventId = eventId;
            this.environment = environment;
<<<<<<< HEAD
            this.configuration = configuration.getMap();
=======
            this.configuration = configuration;
>>>>>>> d50ab2ac
            this.timestamp = Instant.now().toString();
        }

        public JsonObject toJson() {
            return new JsonObject()
                    .put("eventId", eventId)
                    .put("environment", environment)
                    .put("configuration", configuration)
                    .put("timestamp", timestamp);
        }
    }

    @BeforeEach
    void setUp() {
        System.out.println("\n🔧 Setting up System Properties Configuration Demo Test");

<<<<<<< HEAD
        // Configure system properties for TestContainers
        configureSystemPropertiesForContainer(postgres);
=======
        System.setProperty("peegeeq.database.host", postgres.getHost());
        System.setProperty("peegeeq.database.port", String.valueOf(postgres.getFirstMappedPort()));
        System.setProperty("peegeeq.database.name", postgres.getDatabaseName());
        System.setProperty("peegeeq.database.username", username);
        System.setProperty("peegeeq.database.password", password);
>>>>>>> d50ab2ac

        // Initialize PeeGeeQ with development configuration
        PeeGeeQConfiguration config = new PeeGeeQConfiguration("development");
        manager = new PeeGeeQManager(config, new SimpleMeterRegistry());
        manager.start();

        // Create native factory
        var databaseService = new PgDatabaseService(manager);
        QueueFactoryProvider provider = new PgQueueFactoryProvider();

        // Register native factory implementation
        PgNativeFactoryRegistrar.registerWith((QueueFactoryRegistrar) provider);

        queueFactory = provider.createFactory("native", databaseService);

        System.out.println("✅ Setup complete - Ready for configuration pattern testing");
    }

    @AfterEach
    void tearDown() {
        System.out.println("🧹 Cleaning up System Properties Configuration Demo Test");
        
        if (manager != null) {
            try {
                manager.close();
            } catch (Exception e) {
                System.err.println("⚠️ Error during manager cleanup: " + e.getMessage());
            }
        }

        // Clean up system properties
        System.clearProperty("peegeeq.database.url");
        System.clearProperty("peegeeq.database.username");
        System.clearProperty("peegeeq.database.password");
        System.clearProperty("peegeeq.batch.size");
        System.clearProperty("peegeeq.timeout.ms");
        System.clearProperty("peegeeq.debug.enabled");
        
        System.out.println("✅ Cleanup complete");
    }

    @Test
    @Order(1)
    @DisplayName("Dynamic Configuration Management - Runtime Property Updates")
    void testDynamicConfigurationManagement() throws Exception {
        System.out.println("\n🔄 Testing Dynamic Configuration Management");

        String queueName = "config-dynamic-queue";
        List<ConfigurationEvent> receivedEvents = new ArrayList<>();
        CountDownLatch latch = new CountDownLatch(3); // Expect 3 configuration updates

        // Create producer and consumer
        MessageProducer<ConfigurationEvent> producer = queueFactory.createProducer(queueName, ConfigurationEvent.class);
        MessageConsumer<ConfigurationEvent> consumer = queueFactory.createConsumer(queueName, ConfigurationEvent.class);

        // Subscribe to configuration events
        consumer.subscribe(message -> {
            ConfigurationEvent event = message.getPayload();
            System.out.println("📨 Received configuration update: " + event.environment +
                             " - Batch Size: " + event.configuration.get("batchSize"));
            receivedEvents.add(event);
            latch.countDown();
            return CompletableFuture.completedFuture(null);
        });

        // Test dynamic configuration updates
        System.out.println("🔧 Applying dynamic configuration changes...");

        // Update 1: Change batch size
        System.setProperty("peegeeq.batch.size", "200");
        Map<String, Object> config1 = new HashMap<>();
        config1.put("batchSize", 200);
        config1.put("change", "increased_batch_size");
        producer.send(new ConfigurationEvent("config-1", "development", config1));

        // Update 2: Change timeout
        System.setProperty("peegeeq.timeout.ms", "8000");
        Map<String, Object> config2 = new HashMap<>();
        config2.put("timeoutMs", 8000);
        config2.put("change", "increased_timeout");
        producer.send(new ConfigurationEvent("config-2", "development", config2));

        // Update 3: Enable debug mode
        System.setProperty("peegeeq.debug.enabled", "true");
        Map<String, Object> config3 = new HashMap<>();
        config3.put("debugEnabled", true);
        config3.put("change", "enabled_debug");
        producer.send(new ConfigurationEvent("config-3", "development", config3));

        // Wait for all configuration updates
        assertTrue(latch.await(10, TimeUnit.SECONDS), "Should receive all configuration updates");

        // Verify configuration updates
        assertEquals(3, receivedEvents.size(), "Should receive exactly 3 configuration updates");
        
        // Verify each configuration change
        ConfigurationEvent event1 = receivedEvents.get(0);
        assertEquals("development", event1.environment);
<<<<<<< HEAD
        assertEquals(200, (Integer) event1.configuration.get("batchSize"));

        ConfigurationEvent event2 = receivedEvents.get(1);
        assertEquals(8000, (Integer) event2.configuration.get("timeoutMs"));

        ConfigurationEvent event3 = receivedEvents.get(2);
        assertTrue((Boolean) event3.configuration.get("debugEnabled"));
=======
        assertEquals(200, event1.configuration.get("batchSize"));

        ConfigurationEvent event2 = receivedEvents.get(1);
        assertEquals(8000, event2.configuration.get("timeoutMs"));

        ConfigurationEvent event3 = receivedEvents.get(2);
        assertEquals(true, event3.configuration.get("debugEnabled"));
>>>>>>> d50ab2ac

        System.out.println("✅ Dynamic Configuration Management test completed successfully");
        System.out.println("📊 Configuration updates processed: " + receivedEvents.size());
    }

    @Test
    @Order(2)
    @DisplayName("Environment-Specific Settings - DEV/STAGING/PROD Configurations")
    void testEnvironmentSpecificSettings() throws Exception {
        System.out.println("\n🌍 Testing Environment-Specific Settings");

        String queueName = "config-environment-queue";
        List<ConfigurationEvent> receivedEvents = new ArrayList<>();
        CountDownLatch latch = new CountDownLatch(Environment.values().length);

        // Create producer and consumer
        MessageProducer<ConfigurationEvent> producer = queueFactory.createProducer(queueName, ConfigurationEvent.class);
        MessageConsumer<ConfigurationEvent> consumer = queueFactory.createConsumer(queueName, ConfigurationEvent.class);

        // Subscribe to environment configuration events
        consumer.subscribe(message -> {
            ConfigurationEvent event = message.getPayload();
            System.out.println("🌍 Environment configuration: " + event.environment +
                             " - Batch: " + event.configuration.get("batchSize") +
                             ", Timeout: " + event.configuration.get("timeoutMs") +
                             ", Debug: " + event.configuration.get("debugEnabled"));
            receivedEvents.add(event);
            latch.countDown();
            return CompletableFuture.completedFuture(null);
        });

        // Test each environment configuration
        System.out.println("🔧 Testing environment-specific configurations...");

        for (Environment env : Environment.values()) {
            // Apply environment-specific system properties
            System.setProperty("peegeeq.environment", env.name);
            System.setProperty("peegeeq.batch.size", String.valueOf(env.batchSize));
            System.setProperty("peegeeq.timeout.ms", String.valueOf(env.timeoutMs));
            System.setProperty("peegeeq.debug.enabled", String.valueOf(env.debugEnabled));

            // Create configuration event for this environment
            Map<String, Object> config = new HashMap<>();
            config.put("environment", env.name);
            config.put("batchSize", env.batchSize);
            config.put("timeoutMs", env.timeoutMs);
            config.put("debugEnabled", env.debugEnabled);

            producer.send(new ConfigurationEvent("env-" + env.name, env.name, config));
            
            System.out.println("📤 Sent " + env.name.toUpperCase() + " configuration");
        }

        // Wait for all environment configurations
        assertTrue(latch.await(15, TimeUnit.SECONDS), "Should receive all environment configurations");

        // Verify environment configurations
        assertEquals(Environment.values().length, receivedEvents.size(), 
                    "Should receive configuration for each environment");

        // Verify each environment's settings
        for (int i = 0; i < Environment.values().length; i++) {
            Environment expectedEnv = Environment.values()[i];
            ConfigurationEvent event = receivedEvents.get(i);
            
            assertEquals(expectedEnv.name, event.environment);
<<<<<<< HEAD
            assertEquals(expectedEnv.batchSize, (Integer) event.configuration.get("batchSize"));
            assertEquals(expectedEnv.timeoutMs, (Integer) event.configuration.get("timeoutMs"));
            assertEquals(expectedEnv.debugEnabled, (Boolean) event.configuration.get("debugEnabled"));
=======
            assertEquals(expectedEnv.batchSize, event.configuration.get("batchSize"));
            assertEquals(expectedEnv.timeoutMs, event.configuration.get("timeoutMs"));
            assertEquals(expectedEnv.debugEnabled, event.configuration.get("debugEnabled"));
>>>>>>> d50ab2ac
        }

        System.out.println("✅ Environment-Specific Settings test completed successfully");
        System.out.println("📊 Environment configurations tested: " + receivedEvents.size());
    }

    @Test
    @Order(3)
    @DisplayName("Configuration Validation - Property Validation and Error Handling")
    void testConfigurationValidation() throws Exception {
        System.out.println("\n✅ Testing Configuration Validation");

        String queueName = "config-validation-queue";
        List<ConfigurationEvent> validEvents = new ArrayList<>();
        List<String> validationErrors = new ArrayList<>();
        CountDownLatch latch = new CountDownLatch(5); // 3 valid + 2 invalid configurations

        // Create producer and consumer
        MessageProducer<ConfigurationEvent> producer = queueFactory.createProducer(queueName, ConfigurationEvent.class);
        MessageConsumer<ConfigurationEvent> consumer = queueFactory.createConsumer(queueName, ConfigurationEvent.class);

        // Subscribe with validation logic
        consumer.subscribe(message -> {
            ConfigurationEvent event = message.getPayload();
            try {
                // Validate configuration
                if (validateConfiguration(event.configuration)) {
                    System.out.println("✅ Valid configuration: " + event.eventId);
                    validEvents.add(event);
                } else {
                    String error = "Invalid configuration: " + event.eventId;
                    System.out.println("❌ " + error);
                    validationErrors.add(error);
                }
            } catch (Exception e) {
                String error = "Validation error for " + event.eventId + ": " + e.getMessage();
                System.out.println("⚠️ " + error);
                validationErrors.add(error);
            }
            latch.countDown();
            return CompletableFuture.completedFuture(null);
        });

        // Test valid configurations
        System.out.println("🔧 Testing configuration validation...");

        // Valid config 1: Normal values
        Map<String, Object> validConfig1 = new HashMap<>();
        validConfig1.put("batchSize", 100);
        validConfig1.put("timeoutMs", 5000);
        validConfig1.put("debugEnabled", true);
        producer.send(new ConfigurationEvent("valid-1", "development", validConfig1));

        // Valid config 2: Production values
        Map<String, Object> validConfig2 = new HashMap<>();
        validConfig2.put("batchSize", 1000);
        validConfig2.put("timeoutMs", 30000);
        validConfig2.put("debugEnabled", false);
        producer.send(new ConfigurationEvent("valid-2", "production", validConfig2));

        // Valid config 3: Edge case values
        Map<String, Object> validConfig3 = new HashMap<>();
        validConfig3.put("batchSize", 1);
        validConfig3.put("timeoutMs", 1000);
        validConfig3.put("debugEnabled", true);
        producer.send(new ConfigurationEvent("valid-3", "test", validConfig3));

        // Invalid config 1: Negative batch size
        Map<String, Object> invalidConfig1 = new HashMap<>();
        invalidConfig1.put("batchSize", -10);
        invalidConfig1.put("timeoutMs", 5000);
        invalidConfig1.put("debugEnabled", true);
        producer.send(new ConfigurationEvent("invalid-1", "development", invalidConfig1));

        // Invalid config 2: Zero timeout
        Map<String, Object> invalidConfig2 = new HashMap<>();
        invalidConfig2.put("batchSize", 100);
        invalidConfig2.put("timeoutMs", 0);
        invalidConfig2.put("debugEnabled", true);
        producer.send(new ConfigurationEvent("invalid-2", "development", invalidConfig2));

        // Wait for all validation attempts
        assertTrue(latch.await(10, TimeUnit.SECONDS), "Should process all configuration validations");

        // Verify validation results
        assertEquals(3, validEvents.size(), "Should have 3 valid configurations");
        assertEquals(2, validationErrors.size(), "Should have 2 validation errors");

        // Verify valid configurations
        assertTrue(validEvents.stream().anyMatch(e -> e.eventId.equals("valid-1")));
        assertTrue(validEvents.stream().anyMatch(e -> e.eventId.equals("valid-2")));
        assertTrue(validEvents.stream().anyMatch(e -> e.eventId.equals("valid-3")));

        // Verify validation errors
        assertTrue(validationErrors.stream().anyMatch(e -> e.contains("invalid-1")));
        assertTrue(validationErrors.stream().anyMatch(e -> e.contains("invalid-2")));

        System.out.println("✅ Configuration Validation test completed successfully");
        System.out.println("📊 Valid configurations: " + validEvents.size() + ", Validation errors: " + validationErrors.size());
    }

    @Test
    @Order(4)
    @DisplayName("Hot Configuration Reload - Live Configuration Updates")
    void testHotConfigurationReload() throws Exception {
        System.out.println("\n🔥 Testing Hot Configuration Reload");

        String queueName = "config-hot-reload-queue";
        AtomicInteger reloadCount = new AtomicInteger(0);
        List<ConfigurationEvent> reloadEvents = new ArrayList<>();
        CountDownLatch latch = new CountDownLatch(4); // 4 hot reloads

        // Create producer and consumer
        MessageProducer<ConfigurationEvent> producer = queueFactory.createProducer(queueName, ConfigurationEvent.class);
        MessageConsumer<ConfigurationEvent> consumer = queueFactory.createConsumer(queueName, ConfigurationEvent.class);

        // Subscribe to hot reload events
        consumer.subscribe(message -> {
            ConfigurationEvent event = message.getPayload();
            int currentReload = reloadCount.incrementAndGet();
            System.out.println("🔥 Hot reload #" + currentReload + ": " + event.eventId +
                             " - Config: " + event.configuration.toString());
            reloadEvents.add(event);
            latch.countDown();
            return CompletableFuture.completedFuture(null);
        });

        // Simulate hot configuration reloads
        System.out.println("🔧 Performing hot configuration reloads...");

        // Reload 1: Increase batch size during runtime
        Map<String, Object> reload1 = new HashMap<>();
        reload1.put("batchSize", 500);
        reload1.put("reloadReason", "performance_optimization");
        reload1.put("reloadTimestamp", Instant.now().toString());
        producer.send(new ConfigurationEvent("hot-reload-1", "production", reload1));

        // Use CompletableFuture for async delay instead of Thread.sleep
        CompletableFuture<Void> delay1 = CompletableFuture.runAsync(() -> {
            try { Thread.sleep(500); } catch (InterruptedException e) { Thread.currentThread().interrupt(); }
        });
        delay1.join();

        // Reload 2: Adjust timeout for better responsiveness
        Map<String, Object> reload2 = new HashMap<>();
        reload2.put("timeoutMs", 15000);
        reload2.put("reloadReason", "responsiveness_improvement");
        reload2.put("reloadTimestamp", Instant.now().toString());
        producer.send(new ConfigurationEvent("hot-reload-2", "production", reload2));

        CompletableFuture<Void> delay2 = CompletableFuture.runAsync(() -> {
            try { Thread.sleep(500); } catch (InterruptedException e) { Thread.currentThread().interrupt(); }
        });
        delay2.join();

        // Reload 3: Enable debug for troubleshooting
        Map<String, Object> reload3 = new HashMap<>();
        reload3.put("debugEnabled", true);
        reload3.put("reloadReason", "troubleshooting_enabled");
        reload3.put("reloadTimestamp", Instant.now().toString());
        producer.send(new ConfigurationEvent("hot-reload-3", "production", reload3));

        CompletableFuture<Void> delay3 = CompletableFuture.runAsync(() -> {
            try { Thread.sleep(500); } catch (InterruptedException e) { Thread.currentThread().interrupt(); }
        });
        delay3.join();

        // Reload 4: Complete configuration update
        Map<String, Object> reload4 = new HashMap<>();
        reload4.put("batchSize", 750);
        reload4.put("timeoutMs", 20000);
        reload4.put("debugEnabled", false);
        reload4.put("reloadReason", "complete_optimization");
        reload4.put("reloadTimestamp", Instant.now().toString());
        producer.send(new ConfigurationEvent("hot-reload-4", "production", reload4));

        // Wait for all hot reloads
        assertTrue(latch.await(15, TimeUnit.SECONDS), "Should complete all hot reloads");

        // Verify hot reload results
        assertEquals(4, reloadEvents.size(), "Should have 4 hot reload events");
        assertEquals(4, reloadCount.get(), "Should have processed 4 hot reloads");

        // Verify reload sequence
        assertEquals("hot-reload-1", reloadEvents.get(0).eventId);
        assertEquals("hot-reload-2", reloadEvents.get(1).eventId);
        assertEquals("hot-reload-3", reloadEvents.get(2).eventId);
        assertEquals("hot-reload-4", reloadEvents.get(3).eventId);

        // Verify final configuration state
        ConfigurationEvent finalReload = reloadEvents.get(3);
        assertEquals(750, (Integer) finalReload.configuration.get("batchSize"));
        assertEquals(20000, (Integer) finalReload.configuration.get("timeoutMs"));
        assertFalse((Boolean) finalReload.configuration.get("debugEnabled"));

        System.out.println("✅ Hot Configuration Reload test completed successfully");
        System.out.println("📊 Hot reloads processed: " + reloadCount.get());
    }

    /**
     * Validates configuration parameters according to business rules.
     */
    private boolean validateConfiguration(Map<String, Object> config) {
        // Validate batch size
        if (config.containsKey("batchSize")) {
            Integer batchSize = (Integer) config.get("batchSize");
            if (batchSize == null || batchSize <= 0 || batchSize > 10000) {
                return false;
            }
        }

        // Validate timeout
        if (config.containsKey("timeoutMs")) {
            Integer timeoutMs = (Integer) config.get("timeoutMs");
            if (timeoutMs == null || timeoutMs <= 0 || timeoutMs > 300000) { // Max 5 minutes
                return false;
            }
        }

        // Debug enabled is always valid (boolean)
        return true;
    }

    /**
     * Configures system properties to use the TestContainer database.
     */
    private void configureSystemPropertiesForContainer(PostgreSQLContainer<?> postgres) {
        System.setProperty("peegeeq.database.host", postgres.getHost());
        System.setProperty("peegeeq.database.port", String.valueOf(postgres.getFirstMappedPort()));
        System.setProperty("peegeeq.database.name", postgres.getDatabaseName());
        System.setProperty("peegeeq.database.username", postgres.getUsername());
        System.setProperty("peegeeq.database.password", postgres.getPassword());
        System.setProperty("peegeeq.database.schema", "public");
        System.setProperty("peegeeq.database.ssl.enabled", "false");
        System.setProperty("peegeeq.migration.enabled", "true");
        System.setProperty("peegeeq.migration.auto-migrate", "true");
    }
}<|MERGE_RESOLUTION|>--- conflicted
+++ resolved
@@ -22,7 +22,6 @@
 
 import java.time.Instant;
 import java.util.ArrayList;
-import java.util.HashMap;
 import java.util.List;
 import java.util.Map;
 import java.util.concurrent.CompletableFuture;
@@ -76,29 +75,16 @@
 
     // Configuration event for testing
     static class ConfigurationEvent {
-        public String eventId;
-        public String environment;
-        public Map<String, Object> configuration;
-        public String timestamp;
-<<<<<<< HEAD
-
-        // Default constructor for Jackson
-        public ConfigurationEvent() {}
-=======
->>>>>>> d50ab2ac
-
-        // Default constructor for Jackson
-        public ConfigurationEvent() {}
-
-        public ConfigurationEvent(String eventId, String environment, Map<String, Object> configuration) {
+        public final String eventId;
+        public final String environment;
+        public final JsonObject configuration;
+        public final Instant timestamp;
+
+        public ConfigurationEvent(String eventId, String environment, JsonObject configuration) {
             this.eventId = eventId;
             this.environment = environment;
-<<<<<<< HEAD
-            this.configuration = configuration.getMap();
-=======
             this.configuration = configuration;
->>>>>>> d50ab2ac
-            this.timestamp = Instant.now().toString();
+            this.timestamp = Instant.now();
         }
 
         public JsonObject toJson() {
@@ -114,16 +100,9 @@
     void setUp() {
         System.out.println("\n🔧 Setting up System Properties Configuration Demo Test");
 
-<<<<<<< HEAD
-        // Configure system properties for TestContainers
-        configureSystemPropertiesForContainer(postgres);
-=======
-        System.setProperty("peegeeq.database.host", postgres.getHost());
-        System.setProperty("peegeeq.database.port", String.valueOf(postgres.getFirstMappedPort()));
-        System.setProperty("peegeeq.database.name", postgres.getDatabaseName());
+        System.setProperty("peegeeq.database.url", jdbcUrl);
         System.setProperty("peegeeq.database.username", username);
         System.setProperty("peegeeq.database.password", password);
->>>>>>> d50ab2ac
 
         // Initialize PeeGeeQ with development configuration
         PeeGeeQConfiguration config = new PeeGeeQConfiguration("development");
@@ -194,23 +173,17 @@
 
         // Update 1: Change batch size
         System.setProperty("peegeeq.batch.size", "200");
-        Map<String, Object> config1 = new HashMap<>();
-        config1.put("batchSize", 200);
-        config1.put("change", "increased_batch_size");
+        JsonObject config1 = new JsonObject().put("batchSize", 200).put("change", "increased_batch_size");
         producer.send(new ConfigurationEvent("config-1", "development", config1));
 
         // Update 2: Change timeout
         System.setProperty("peegeeq.timeout.ms", "8000");
-        Map<String, Object> config2 = new HashMap<>();
-        config2.put("timeoutMs", 8000);
-        config2.put("change", "increased_timeout");
+        JsonObject config2 = new JsonObject().put("timeoutMs", 8000).put("change", "increased_timeout");
         producer.send(new ConfigurationEvent("config-2", "development", config2));
 
         // Update 3: Enable debug mode
         System.setProperty("peegeeq.debug.enabled", "true");
-        Map<String, Object> config3 = new HashMap<>();
-        config3.put("debugEnabled", true);
-        config3.put("change", "enabled_debug");
+        JsonObject config3 = new JsonObject().put("debugEnabled", true).put("change", "enabled_debug");
         producer.send(new ConfigurationEvent("config-3", "development", config3));
 
         // Wait for all configuration updates
@@ -222,23 +195,13 @@
         // Verify each configuration change
         ConfigurationEvent event1 = receivedEvents.get(0);
         assertEquals("development", event1.environment);
-<<<<<<< HEAD
-        assertEquals(200, (Integer) event1.configuration.get("batchSize"));
+        assertEquals(200, event1.configuration.getInteger("batchSize"));
 
         ConfigurationEvent event2 = receivedEvents.get(1);
-        assertEquals(8000, (Integer) event2.configuration.get("timeoutMs"));
+        assertEquals(8000, event2.configuration.getInteger("timeoutMs"));
 
         ConfigurationEvent event3 = receivedEvents.get(2);
-        assertTrue((Boolean) event3.configuration.get("debugEnabled"));
-=======
-        assertEquals(200, event1.configuration.get("batchSize"));
-
-        ConfigurationEvent event2 = receivedEvents.get(1);
-        assertEquals(8000, event2.configuration.get("timeoutMs"));
-
-        ConfigurationEvent event3 = receivedEvents.get(2);
-        assertEquals(true, event3.configuration.get("debugEnabled"));
->>>>>>> d50ab2ac
+        assertTrue(event3.configuration.getBoolean("debugEnabled"));
 
         System.out.println("✅ Dynamic Configuration Management test completed successfully");
         System.out.println("📊 Configuration updates processed: " + receivedEvents.size());
@@ -281,11 +244,11 @@
             System.setProperty("peegeeq.debug.enabled", String.valueOf(env.debugEnabled));
 
             // Create configuration event for this environment
-            Map<String, Object> config = new HashMap<>();
-            config.put("environment", env.name);
-            config.put("batchSize", env.batchSize);
-            config.put("timeoutMs", env.timeoutMs);
-            config.put("debugEnabled", env.debugEnabled);
+            JsonObject config = new JsonObject()
+                    .put("environment", env.name)
+                    .put("batchSize", env.batchSize)
+                    .put("timeoutMs", env.timeoutMs)
+                    .put("debugEnabled", env.debugEnabled);
 
             producer.send(new ConfigurationEvent("env-" + env.name, env.name, config));
             
@@ -305,15 +268,9 @@
             ConfigurationEvent event = receivedEvents.get(i);
             
             assertEquals(expectedEnv.name, event.environment);
-<<<<<<< HEAD
-            assertEquals(expectedEnv.batchSize, (Integer) event.configuration.get("batchSize"));
-            assertEquals(expectedEnv.timeoutMs, (Integer) event.configuration.get("timeoutMs"));
-            assertEquals(expectedEnv.debugEnabled, (Boolean) event.configuration.get("debugEnabled"));
-=======
-            assertEquals(expectedEnv.batchSize, event.configuration.get("batchSize"));
-            assertEquals(expectedEnv.timeoutMs, event.configuration.get("timeoutMs"));
-            assertEquals(expectedEnv.debugEnabled, event.configuration.get("debugEnabled"));
->>>>>>> d50ab2ac
+            assertEquals(expectedEnv.batchSize, event.configuration.getInteger("batchSize"));
+            assertEquals(expectedEnv.timeoutMs, event.configuration.getInteger("timeoutMs"));
+            assertEquals(expectedEnv.debugEnabled, event.configuration.getBoolean("debugEnabled"));
         }
 
         System.out.println("✅ Environment-Specific Settings test completed successfully");
@@ -361,38 +318,38 @@
         System.out.println("🔧 Testing configuration validation...");
 
         // Valid config 1: Normal values
-        Map<String, Object> validConfig1 = new HashMap<>();
-        validConfig1.put("batchSize", 100);
-        validConfig1.put("timeoutMs", 5000);
-        validConfig1.put("debugEnabled", true);
+        JsonObject validConfig1 = new JsonObject()
+                .put("batchSize", 100)
+                .put("timeoutMs", 5000)
+                .put("debugEnabled", true);
         producer.send(new ConfigurationEvent("valid-1", "development", validConfig1));
 
         // Valid config 2: Production values
-        Map<String, Object> validConfig2 = new HashMap<>();
-        validConfig2.put("batchSize", 1000);
-        validConfig2.put("timeoutMs", 30000);
-        validConfig2.put("debugEnabled", false);
+        JsonObject validConfig2 = new JsonObject()
+                .put("batchSize", 1000)
+                .put("timeoutMs", 30000)
+                .put("debugEnabled", false);
         producer.send(new ConfigurationEvent("valid-2", "production", validConfig2));
 
         // Valid config 3: Edge case values
-        Map<String, Object> validConfig3 = new HashMap<>();
-        validConfig3.put("batchSize", 1);
-        validConfig3.put("timeoutMs", 1000);
-        validConfig3.put("debugEnabled", true);
+        JsonObject validConfig3 = new JsonObject()
+                .put("batchSize", 1)
+                .put("timeoutMs", 1000)
+                .put("debugEnabled", true);
         producer.send(new ConfigurationEvent("valid-3", "test", validConfig3));
 
         // Invalid config 1: Negative batch size
-        Map<String, Object> invalidConfig1 = new HashMap<>();
-        invalidConfig1.put("batchSize", -10);
-        invalidConfig1.put("timeoutMs", 5000);
-        invalidConfig1.put("debugEnabled", true);
+        JsonObject invalidConfig1 = new JsonObject()
+                .put("batchSize", -10)
+                .put("timeoutMs", 5000)
+                .put("debugEnabled", true);
         producer.send(new ConfigurationEvent("invalid-1", "development", invalidConfig1));
 
         // Invalid config 2: Zero timeout
-        Map<String, Object> invalidConfig2 = new HashMap<>();
-        invalidConfig2.put("batchSize", 100);
-        invalidConfig2.put("timeoutMs", 0);
-        invalidConfig2.put("debugEnabled", true);
+        JsonObject invalidConfig2 = new JsonObject()
+                .put("batchSize", 100)
+                .put("timeoutMs", 0)
+                .put("debugEnabled", true);
         producer.send(new ConfigurationEvent("invalid-2", "development", invalidConfig2));
 
         // Wait for all validation attempts
@@ -435,7 +392,7 @@
             ConfigurationEvent event = message.getPayload();
             int currentReload = reloadCount.incrementAndGet();
             System.out.println("🔥 Hot reload #" + currentReload + ": " + event.eventId +
-                             " - Config: " + event.configuration.toString());
+                             " - Config: " + event.configuration.encode());
             reloadEvents.add(event);
             latch.countDown();
             return CompletableFuture.completedFuture(null);
@@ -445,10 +402,10 @@
         System.out.println("🔧 Performing hot configuration reloads...");
 
         // Reload 1: Increase batch size during runtime
-        Map<String, Object> reload1 = new HashMap<>();
-        reload1.put("batchSize", 500);
-        reload1.put("reloadReason", "performance_optimization");
-        reload1.put("reloadTimestamp", Instant.now().toString());
+        JsonObject reload1 = new JsonObject()
+                .put("batchSize", 500)
+                .put("reloadReason", "performance_optimization")
+                .put("reloadTimestamp", Instant.now().toString());
         producer.send(new ConfigurationEvent("hot-reload-1", "production", reload1));
 
         // Use CompletableFuture for async delay instead of Thread.sleep
@@ -458,10 +415,10 @@
         delay1.join();
 
         // Reload 2: Adjust timeout for better responsiveness
-        Map<String, Object> reload2 = new HashMap<>();
-        reload2.put("timeoutMs", 15000);
-        reload2.put("reloadReason", "responsiveness_improvement");
-        reload2.put("reloadTimestamp", Instant.now().toString());
+        JsonObject reload2 = new JsonObject()
+                .put("timeoutMs", 15000)
+                .put("reloadReason", "responsiveness_improvement")
+                .put("reloadTimestamp", Instant.now().toString());
         producer.send(new ConfigurationEvent("hot-reload-2", "production", reload2));
 
         CompletableFuture<Void> delay2 = CompletableFuture.runAsync(() -> {
@@ -470,10 +427,10 @@
         delay2.join();
 
         // Reload 3: Enable debug for troubleshooting
-        Map<String, Object> reload3 = new HashMap<>();
-        reload3.put("debugEnabled", true);
-        reload3.put("reloadReason", "troubleshooting_enabled");
-        reload3.put("reloadTimestamp", Instant.now().toString());
+        JsonObject reload3 = new JsonObject()
+                .put("debugEnabled", true)
+                .put("reloadReason", "troubleshooting_enabled")
+                .put("reloadTimestamp", Instant.now().toString());
         producer.send(new ConfigurationEvent("hot-reload-3", "production", reload3));
 
         CompletableFuture<Void> delay3 = CompletableFuture.runAsync(() -> {
@@ -482,12 +439,12 @@
         delay3.join();
 
         // Reload 4: Complete configuration update
-        Map<String, Object> reload4 = new HashMap<>();
-        reload4.put("batchSize", 750);
-        reload4.put("timeoutMs", 20000);
-        reload4.put("debugEnabled", false);
-        reload4.put("reloadReason", "complete_optimization");
-        reload4.put("reloadTimestamp", Instant.now().toString());
+        JsonObject reload4 = new JsonObject()
+                .put("batchSize", 750)
+                .put("timeoutMs", 20000)
+                .put("debugEnabled", false)
+                .put("reloadReason", "complete_optimization")
+                .put("reloadTimestamp", Instant.now().toString());
         producer.send(new ConfigurationEvent("hot-reload-4", "production", reload4));
 
         // Wait for all hot reloads
@@ -516,10 +473,10 @@
     /**
      * Validates configuration parameters according to business rules.
      */
-    private boolean validateConfiguration(Map<String, Object> config) {
+    private boolean validateConfiguration(JsonObject config) {
         // Validate batch size
         if (config.containsKey("batchSize")) {
-            Integer batchSize = (Integer) config.get("batchSize");
+            Integer batchSize = config.getInteger("batchSize");
             if (batchSize == null || batchSize <= 0 || batchSize > 10000) {
                 return false;
             }
@@ -527,7 +484,7 @@
 
         // Validate timeout
         if (config.containsKey("timeoutMs")) {
-            Integer timeoutMs = (Integer) config.get("timeoutMs");
+            Integer timeoutMs = config.getInteger("timeoutMs");
             if (timeoutMs == null || timeoutMs <= 0 || timeoutMs > 300000) { // Max 5 minutes
                 return false;
             }
