package dev.mars.peegeeq.examples.patterns.architecture;

import dev.mars.peegeeq.api.messaging.*;
import dev.mars.peegeeq.api.QueueFactoryProvider;
import dev.mars.peegeeq.api.QueueFactoryRegistrar;
import dev.mars.peegeeq.db.PeeGeeQManager;
import dev.mars.peegeeq.db.config.PeeGeeQConfiguration;
import dev.mars.peegeeq.db.provider.PgDatabaseService;
import dev.mars.peegeeq.db.provider.PgQueueFactoryProvider;
import dev.mars.peegeeq.pgqueue.PgNativeFactoryRegistrar;
import dev.mars.peegeeq.test.PostgreSQLTestConstants;
import io.micrometer.core.instrument.simple.SimpleMeterRegistry;
import io.vertx.core.json.JsonObject;
import org.junit.jupiter.api.*;
import org.testcontainers.containers.PostgreSQLContainer;
import org.testcontainers.junit.jupiter.Container;
import org.testcontainers.junit.jupiter.Testcontainers;

import java.time.Instant;
import java.util.*;
import java.util.concurrent.CompletableFuture;
import java.util.concurrent.CountDownLatch;
import java.util.concurrent.TimeUnit;
import java.util.concurrent.atomic.AtomicInteger;
import java.util.concurrent.atomic.AtomicLong;

import static org.junit.jupiter.api.Assertions.*;

/**
 * Demo test showcasing Event Sourcing & CQRS Patterns for PeeGeeQ.
 * 
 * This test demonstrates:
 * 1. Event Sourcing - Storing state changes as events
 * 2. CQRS - Command Query Responsibility Segregation
 * 3. Event Store - Immutable event storage and replay
 * 4. Read Models - Optimized query models from events
 * 5. Snapshots - Performance optimization for event replay
 * 
 * Based on Advanced Messaging Patterns from PeeGeeQ Complete Guide.
 */
@Testcontainers
@TestMethodOrder(MethodOrderer.OrderAnnotation.class)
class EventSourcingCQRSDemoTest {

    @Container
    @SuppressWarnings("resource")
    static PostgreSQLContainer<?> postgres = PostgreSQLTestConstants.createStandardContainer();

    private PeeGeeQManager manager;
    private QueueFactory queueFactory;

    // Event types for event sourcing
    enum EventType {
        ACCOUNT_OPENED("AccountOpened", "Account creation event"),
        MONEY_DEPOSITED("MoneyDeposited", "Deposit transaction"),
        MONEY_WITHDRAWN("MoneyWithdrawn", "Withdrawal transaction"),
        ACCOUNT_FROZEN("AccountFrozen", "Account freeze event"),
        ACCOUNT_UNFROZEN("AccountUnfrozen", "Account unfreeze event"),
        INTEREST_CREDITED("InterestCredited", "Interest credit event"),
        SNAPSHOT_CREATED("SnapshotCreated", "Aggregate snapshot event");

        final String eventName;
        final String description;

        EventType(String eventName, String description) {
            this.eventName = eventName;
            this.description = description;
        }
    }

    // Domain event for event sourcing
    static class DomainEvent {
<<<<<<< HEAD
        public final String eventId;
        public final String aggregateId;
        public final EventType eventType;
        public final JsonObject eventData;
        public final long version;
        public final String timestamp;
        public final String causationId;
        public final String correlationId;

        public DomainEvent(String eventId, String aggregateId, EventType eventType,
                          JsonObject eventData, long version, String causationId, String correlationId) {
=======
        public String eventId;
        public String aggregateId;
        public EventType eventType;
        public Map<String, Object> eventData;
        public long version;
        public String timestamp;
        public String causationId;
        public String correlationId;

        // Default constructor for Jackson
        public DomainEvent() {}

        public DomainEvent(String eventId, String aggregateId, EventType eventType,
                          Map<String, Object> eventData, long version, String causationId, String correlationId) {
>>>>>>> d50ab2ac
            this.eventId = eventId;
            this.aggregateId = aggregateId;
            this.eventType = eventType;
            this.eventData = eventData;
            this.version = version;
            this.timestamp = Instant.now().toString();
            this.causationId = causationId;
            this.correlationId = correlationId;
        }

        public JsonObject toJson() {
            return new JsonObject()
                    .put("eventId", eventId)
                    .put("aggregateId", aggregateId)
                    .put("eventType", eventType.eventName)
                    .put("eventData", eventData)
                    .put("version", version)
                    .put("timestamp", timestamp.toString())
                    .put("causationId", causationId)
                    .put("correlationId", correlationId);
        }
    }

    // Command for CQRS
    static class Command {
<<<<<<< HEAD
        public final String commandId;
        public final String commandType;
        public final String aggregateId;
        public final JsonObject commandData;
        public final String timestamp;
        public final String userId;

        public Command(String commandId, String commandType, String aggregateId,
                      JsonObject commandData, String userId) {
=======
        public String commandId;
        public String commandType;
        public String aggregateId;
        public Map<String, Object> commandData;
        public String timestamp;
        public String userId;

        // Default constructor for Jackson
        public Command() {}

        public Command(String commandId, String commandType, String aggregateId,
                      Map<String, Object> commandData, String userId) {
>>>>>>> d50ab2ac
            this.commandId = commandId;
            this.commandType = commandType;
            this.aggregateId = aggregateId;
            this.commandData = commandData;
            this.timestamp = Instant.now().toString();
            this.userId = userId;
        }

        public JsonObject toJson() {
            return new JsonObject()
                    .put("commandId", commandId)
                    .put("commandType", commandType)
                    .put("aggregateId", aggregateId)
                    .put("commandData", commandData)
                    .put("timestamp", timestamp.toString())
                    .put("userId", userId);
        }
    }

    // Bank account aggregate for event sourcing
    static class BankAccountAggregate {
        public final String accountId;
        public final String accountNumber;
        public final String customerId;
        public volatile double balance;
        public volatile boolean isFrozen;
        public volatile long version;
        public final List<DomainEvent> uncommittedEvents = new ArrayList<>();
        public final String createdAt;

        public BankAccountAggregate(String accountId, String accountNumber, String customerId, double initialBalance) {
            this.accountId = accountId;
            this.accountNumber = accountNumber;
            this.customerId = customerId;
            this.balance = initialBalance;
            this.isFrozen = false;
            this.version = 0;
            this.createdAt = Instant.now().toString();
        }

        // Command handlers
        public void openAccount(String commandId, double initialDeposit) {
            if (version > 0) {
                throw new IllegalStateException("Account already opened");
            }
            
            JsonObject eventData = new JsonObject()
                .put("accountNumber", accountNumber)
                .put("customerId", customerId)
                .put("initialDeposit", initialDeposit);

            DomainEvent event = new DomainEvent(
                UUID.randomUUID().toString(), accountId, EventType.ACCOUNT_OPENED,
                eventData.getMap(),
                version + 1, commandId, commandId
            );
            
            applyEvent(event);
        }

        public void deposit(String commandId, double amount) {
            if (amount <= 0) {
                throw new IllegalArgumentException("Deposit amount must be positive");
            }
            if (isFrozen) {
                throw new IllegalStateException("Cannot deposit to frozen account");
            }
            
            JsonObject eventData = new JsonObject()
                .put("amount", amount)
                .put("previousBalance", balance)
                .put("newBalance", balance + amount);

            DomainEvent event = new DomainEvent(
                UUID.randomUUID().toString(), accountId, EventType.MONEY_DEPOSITED,
                eventData.getMap(),
                version + 1, commandId, commandId
            );
            
            applyEvent(event);
        }

        public void withdraw(String commandId, double amount) {
            if (amount <= 0) {
                throw new IllegalArgumentException("Withdrawal amount must be positive");
            }
            if (isFrozen) {
                throw new IllegalStateException("Cannot withdraw from frozen account");
            }
            if (balance < amount) {
                throw new IllegalStateException("Insufficient funds");
            }
            
            JsonObject eventData = new JsonObject()
                .put("amount", amount)
                .put("previousBalance", balance)
                .put("newBalance", balance - amount);

            DomainEvent event = new DomainEvent(
                UUID.randomUUID().toString(), accountId, EventType.MONEY_WITHDRAWN,
                eventData.getMap(),
                version + 1, commandId, commandId
            );
            
            applyEvent(event);
        }

        public void freeze(String commandId, String reason) {
            if (isFrozen) {
                throw new IllegalStateException("Account already frozen");
            }
            
            JsonObject eventData = new JsonObject()
                .put("reason", reason)
                .put("frozenAt", Instant.now().toString());

            DomainEvent event = new DomainEvent(
                UUID.randomUUID().toString(), accountId, EventType.ACCOUNT_FROZEN,
                eventData.getMap(),
                version + 1, commandId, commandId
            );
            
            applyEvent(event);
        }

        // Event application
        private void applyEvent(DomainEvent event) {
            switch (event.eventType) {
                case ACCOUNT_OPENED:
                    this.balance = ((Number) event.eventData.get("initialDeposit")).doubleValue();
                    break;
                case MONEY_DEPOSITED:
                    this.balance = ((Number) event.eventData.get("newBalance")).doubleValue();
                    break;
                case MONEY_WITHDRAWN:
                    this.balance = ((Number) event.eventData.get("newBalance")).doubleValue();
                    break;
                case ACCOUNT_FROZEN:
                    this.isFrozen = true;
                    break;
                case ACCOUNT_UNFROZEN:
                    this.isFrozen = false;
                    break;
                case INTEREST_CREDITED:
                    this.balance = ((Number) event.eventData.get("newBalance")).doubleValue();
                    break;
                case SNAPSHOT_CREATED:
                    // Handle snapshot creation if needed
                    break;
            }
            
            this.version = event.version;
            this.uncommittedEvents.add(event);
        }

        public List<DomainEvent> getUncommittedEvents() {
            return new ArrayList<>(uncommittedEvents);
        }

        public void markEventsAsCommitted() {
            uncommittedEvents.clear();
        }

        // Replay events for event sourcing
        public static BankAccountAggregate fromEvents(String accountId, List<DomainEvent> events) {
            if (events.isEmpty()) {
                throw new IllegalArgumentException("Cannot create aggregate from empty event stream");
            }
            
            DomainEvent firstEvent = events.get(0);
            if (firstEvent.eventType != EventType.ACCOUNT_OPENED) {
                throw new IllegalArgumentException("First event must be AccountOpened");
            }
            
            BankAccountAggregate aggregate = new BankAccountAggregate(
                accountId,
                (String) firstEvent.eventData.get("accountNumber"),
                (String) firstEvent.eventData.get("customerId"),
                0.0
            );
            
            // Clear uncommitted events since we're replaying
            aggregate.uncommittedEvents.clear();
            
            // Apply all events
            for (DomainEvent event : events) {
                aggregate.applyEventFromHistory(event);
            }
            
            return aggregate;
        }

        private void applyEventFromHistory(DomainEvent event) {
            switch (event.eventType) {
                case ACCOUNT_OPENED:
                    this.balance = ((Number) event.eventData.get("initialDeposit")).doubleValue();
                    break;
                case MONEY_DEPOSITED:
                    this.balance = ((Number) event.eventData.get("newBalance")).doubleValue();
                    break;
                case MONEY_WITHDRAWN:
                    this.balance = ((Number) event.eventData.get("newBalance")).doubleValue();
                    break;
                case ACCOUNT_FROZEN:
                    this.isFrozen = true;
                    break;
                case ACCOUNT_UNFROZEN:
                    this.isFrozen = false;
                    break;
                case INTEREST_CREDITED:
                    this.balance = ((Number) event.eventData.get("newBalance")).doubleValue();
                    break;
                case SNAPSHOT_CREATED:
                    // Handle snapshot creation if needed
                    break;
            }
            
            this.version = event.version;
        }
    }

    // Read model for CQRS queries
    static class AccountReadModel {
        public final String accountId;
        public final String accountNumber;
        public final String customerId;
        public volatile double currentBalance;
        public volatile boolean isFrozen;
        public volatile int totalTransactions;
        public volatile double totalDeposits;
        public volatile double totalWithdrawals;
        public volatile String lastTransactionTime;
        public volatile long lastProcessedVersion;

        public AccountReadModel(String accountId, String accountNumber, String customerId) {
            this.accountId = accountId;
            this.accountNumber = accountNumber;
            this.customerId = customerId;
            this.currentBalance = 0.0;
            this.isFrozen = false;
            this.totalTransactions = 0;
            this.totalDeposits = 0.0;
            this.totalWithdrawals = 0.0;
            this.lastTransactionTime = Instant.now().toString();
            this.lastProcessedVersion = 0;
        }

        public void applyEvent(DomainEvent event) {
            if (event.version <= lastProcessedVersion) {
                return; // Already processed
            }
            
            switch (event.eventType) {
                case ACCOUNT_OPENED:
                    this.currentBalance = ((Number) event.eventData.get("initialDeposit")).doubleValue();
                    this.totalDeposits += ((Number) event.eventData.get("initialDeposit")).doubleValue();
                    this.totalTransactions++;
                    break;
                case MONEY_DEPOSITED:
                    double depositAmount = ((Number) event.eventData.get("amount")).doubleValue();
                    this.currentBalance = ((Number) event.eventData.get("newBalance")).doubleValue();
                    this.totalDeposits += depositAmount;
                    this.totalTransactions++;
                    break;
                case MONEY_WITHDRAWN:
                    double withdrawalAmount = ((Number) event.eventData.get("amount")).doubleValue();
                    this.currentBalance = ((Number) event.eventData.get("newBalance")).doubleValue();
                    this.totalWithdrawals += withdrawalAmount;
                    this.totalTransactions++;
                    break;
                case ACCOUNT_FROZEN:
                    this.isFrozen = true;
                    break;
                case ACCOUNT_UNFROZEN:
                    this.isFrozen = false;
                    break;
                case INTEREST_CREDITED:
                    double interestAmount = ((Number) event.eventData.get("amount")).doubleValue();
                    this.currentBalance = ((Number) event.eventData.get("newBalance")).doubleValue();
                    this.totalDeposits += interestAmount;
                    this.totalTransactions++;
                    break;
                case SNAPSHOT_CREATED:
                    // Handle snapshot creation if needed
                    break;
            }
            
            this.lastTransactionTime = Instant.parse(event.timestamp);
            this.lastProcessedVersion = event.version;
        }

        public JsonObject toJson() {
            return new JsonObject()
                    .put("accountId", accountId)
                    .put("accountNumber", accountNumber)
                    .put("customerId", customerId)
                    .put("currentBalance", currentBalance)
                    .put("isFrozen", isFrozen)
                    .put("totalTransactions", totalTransactions)
                    .put("totalDeposits", totalDeposits)
                    .put("totalWithdrawals", totalWithdrawals)
                    .put("lastTransactionTime", lastTransactionTime.toString())
                    .put("lastProcessedVersion", lastProcessedVersion);
        }
    }

    @BeforeEach
    void setUp() {
        System.out.println("\n🏗️ Setting up Event Sourcing & CQRS Demo Test");

<<<<<<< HEAD
        // Configure system properties for TestContainers
        configureSystemPropertiesForContainer(postgres);
=======
        System.setProperty("peegeeq.database.host", postgres.getHost());
        System.setProperty("peegeeq.database.port", String.valueOf(postgres.getFirstMappedPort()));
        System.setProperty("peegeeq.database.name", postgres.getDatabaseName());
        System.setProperty("peegeeq.database.username", username);
        System.setProperty("peegeeq.database.password", password);
>>>>>>> d50ab2ac

        // Initialize PeeGeeQ with event sourcing configuration
        PeeGeeQConfiguration config = new PeeGeeQConfiguration("development");
        manager = new PeeGeeQManager(config, new SimpleMeterRegistry());
        manager.start();

        // Create native factory
        var databaseService = new PgDatabaseService(manager);
        QueueFactoryProvider provider = new PgQueueFactoryProvider();

        // Register native factory implementation
        PgNativeFactoryRegistrar.registerWith((QueueFactoryRegistrar) provider);

        queueFactory = provider.createFactory("native", databaseService);

        System.out.println("✅ Setup complete - Ready for event sourcing & CQRS pattern testing");
    }

    @AfterEach
    void tearDown() {
        System.out.println("🧹 Cleaning up Event Sourcing & CQRS Demo Test");
        
        if (manager != null) {
            try {
                manager.close();
            } catch (Exception e) {
                System.err.println("⚠️ Error during manager cleanup: " + e.getMessage());
            }
        }

        // Clean up system properties
        System.clearProperty("peegeeq.database.url");
        System.clearProperty("peegeeq.database.username");
        System.clearProperty("peegeeq.database.password");
        
        System.out.println("✅ Cleanup complete");
    }

    /**
     * Demonstrates Event Sourcing pattern using PeeGeeQ message queues.
     *
     * Event Sourcing stores all changes to application state as a sequence of events.
     * These events can be replayed to reconstruct the current state of any aggregate.
     *
     * This test demonstrates:
     * 1. Command processing that generates domain events
     * 2. Event storage in an event store
     * 3. Event replay to reconstruct aggregate state
     * 4. Proper event versioning and ordering
     *
     * ⚠️ IMPORTANT: This test includes several workarounds for demo purposes that would NOT
     * be used in production systems:
     *
     * - Thread.sleep() calls to ensure command ordering (production would use proper ordering mechanisms)
     * - Manual event sorting by version (production event stores handle this automatically)
     * - Simplified aggregate lifecycle management (production would use proper repositories)
     * - In-memory storage (production would use persistent event stores)
     * - CountDownLatch for test coordination (production would use proper async handling)
     */
    @Test
    @Order(1)
    @DisplayName("Event Sourcing - Storing State Changes as Events")
    void testEventSourcing() throws Exception {
        System.err.println("=== TEST METHOD STARTED: testEventSourcing ===");
        System.err.flush();
        System.out.println("\n📚 Testing Event Sourcing");

        // Queue names for command and event streams
        String commandQueue = "eventsourcing-commands-queue";
        String eventQueue = "eventsourcing-events-queue";

        // In-memory event store and aggregate cache for demo purposes
        // 🚨 PRODUCTION NOTE: These would be replaced with proper persistence layers
        Map<String, List<DomainEvent>> eventStore = new HashMap<>();
        Map<String, BankAccountAggregate> aggregates = new HashMap<>();

        // Counters and latches for test coordination
        // 🚨 TEST-ONLY: These are test-specific constructs for synchronization
        AtomicInteger commandsProcessed = new AtomicInteger(0);
        AtomicInteger eventsStored = new AtomicInteger(0);
        CountDownLatch commandLatch = new CountDownLatch(5);  // Expecting 5 commands
        CountDownLatch eventLatch = new CountDownLatch(5);    // Expecting 5 events

        // Create producers and consumers
        MessageProducer<Command> commandProducer = queueFactory.createProducer(commandQueue, Command.class);
        MessageConsumer<Command> commandConsumer = queueFactory.createConsumer(commandQueue, Command.class);
        MessageProducer<DomainEvent> eventProducer = queueFactory.createProducer(eventQueue, DomainEvent.class);
        MessageConsumer<DomainEvent> eventConsumer = queueFactory.createConsumer(eventQueue, DomainEvent.class);

        // Command handler - processes commands and generates events
        // This simulates a command handler in an event-sourced system
        commandConsumer.subscribe(message -> {
            Command command = message.getPayload();

            System.out.println("📚 Processing command: " + command.commandType + " for aggregate: " + command.aggregateId);

            try {
                BankAccountAggregate aggregate;

                // 🚨 WORKAROUND: Handle OpenAccount command specially to avoid race conditions
                // PRODUCTION NOTE: In real systems, this would be handled by proper aggregate repositories
                // and command ordering mechanisms, not manual checks like this
                if ("OpenAccount".equals(command.commandType)) {
                    // For OpenAccount, create a new aggregate if it doesn't exist
                    if (aggregates.containsKey(command.aggregateId)) {
                        throw new IllegalStateException("Account already opened");
                    }
                    // Create new aggregate with initial state
                    aggregate = new BankAccountAggregate(command.aggregateId,
                        "ACC-" + command.aggregateId.substring(0, 8),
                        "CUST-" + command.aggregateId.substring(0, 8), 0.0);
                    aggregates.put(command.aggregateId, aggregate);

                    // Process the OpenAccount command
                    double initialDeposit = (Double) command.commandData.get("initialDeposit");
                    aggregate.openAccount(command.commandId, initialDeposit);
                } else {
                    // For other commands, get existing aggregate
                    // 🚨 PRODUCTION NOTE: Real systems would load aggregates from event store
                    // by replaying all events for the aggregate, not from an in-memory cache
                    aggregate = aggregates.get(command.aggregateId);
                    if (aggregate == null) {
                        throw new IllegalStateException("Account not found: " + command.aggregateId);
                    }

                    // Handle business commands - each generates domain events
                    switch (command.commandType) {
                        case "Deposit":
                            double depositAmount = (Double) command.commandData.get("amount");
                            aggregate.deposit(command.commandId, depositAmount);
                            break;
                        case "Withdraw":
                            double withdrawAmount = (Double) command.commandData.get("amount");
                            aggregate.withdraw(command.commandId, withdrawAmount);
                            break;
                        case "FreezeAccount":
                            String reason = (String) command.commandData.get("reason");
                            aggregate.freeze(command.commandId, reason);
                            break;
                    }
                }

                // Publish uncommitted events to the event stream
                // In event sourcing, commands generate events that represent state changes
                for (DomainEvent event : aggregate.getUncommittedEvents()) {
                    eventProducer.send(event);
                }

                // Mark events as committed (they've been published)
                // 🚨 PRODUCTION NOTE: In real systems, this would be part of a transaction
                // ensuring events are both stored and published atomically
                aggregate.markEventsAsCommitted();

                commandsProcessed.incrementAndGet();

            } catch (Exception e) {
                System.err.println("❌ Error processing command " + command.commandId + ": " + e.getMessage());
                // 🚨 PRODUCTION NOTE: Real systems would have proper error handling,
                // dead letter queues, and retry mechanisms
            }

            // 🚨 TEST-ONLY: Count down latch for test synchronization
            commandLatch.countDown();
            return CompletableFuture.completedFuture(null);
        });

        // Event store - stores events for replay (the heart of event sourcing)
        // This simulates an event store that persists all domain events
        eventConsumer.subscribe(message -> {
            DomainEvent event = message.getPayload();

            System.out.println("📚 Storing event: " + event.eventType.eventName +
                             " v" + event.version + " for aggregate: " + event.aggregateId);

            // Store event in event store
            // 🚨 PRODUCTION NOTE: Real event stores would:
            // - Ensure atomic writes with proper transactions
            // - Handle concurrency with optimistic locking
            // - Provide efficient querying by aggregate ID
            // - Support event snapshots for performance
            eventStore.computeIfAbsent(event.aggregateId, k -> new ArrayList<>()).add(event);

            eventsStored.incrementAndGet();
            // 🚨 TEST-ONLY: Count down latch for test synchronization
            eventLatch.countDown();
            return CompletableFuture.completedFuture(null);
        });

        // Send commands to demonstrate event sourcing
        System.out.println("📤 Sending commands for event sourcing demonstration...");

        String accountId = "account-es-001";

        // Command 1: Open account (must be first to create the aggregate)
        Map<String, Object> openAccountData = new HashMap<>();
        openAccountData.put("initialDeposit", 1000.0);

        Command openAccount = new Command(
            "cmd-001", "OpenAccount", accountId,
            openAccountData,
            "user-001"
        );
        commandProducer.send(openAccount);

        // 🚨 WORKAROUND: Small delay to ensure OpenAccount is processed first
        // PRODUCTION NOTE: Real systems would use:
        // - Proper command ordering mechanisms (sequence numbers, timestamps)
        // - Saga patterns for complex workflows
        // - Event-driven state machines
        // - NOT Thread.sleep() which is unreliable and blocks threads
        Thread.sleep(100);

        // Command 2: Deposit money (first business transaction)
        Map<String, Object> deposit1Data = new HashMap<>();
        deposit1Data.put("amount", 500.0);

        Command deposit1 = new Command(
            "cmd-002", "Deposit", accountId,
            deposit1Data,
            "user-001"
        );
        commandProducer.send(deposit1);

        // 🚨 WORKAROUND: Small delay between commands for ordering
        Thread.sleep(50);

        // Command 3: Withdraw money (test withdrawal logic)
        Map<String, Object> withdraw1Data = new HashMap<>();
        withdraw1Data.put("amount", 200.0);

        Command withdraw1 = new Command(
            "cmd-003", "Withdraw", accountId,
            withdraw1Data,
            "user-001"
        );
        commandProducer.send(withdraw1);

        // 🚨 WORKAROUND: Small delay between commands for ordering
        Thread.sleep(50);

        // Command 4: Another deposit (test multiple deposits)
        Map<String, Object> deposit2Data = new HashMap<>();
        deposit2Data.put("amount", 750.0);

        Command deposit2 = new Command(
            "cmd-004", "Deposit", accountId,
            deposit2Data,
            "user-001"
        );
        commandProducer.send(deposit2);

        // 🚨 WORKAROUND: Small delay between commands for ordering
        Thread.sleep(50);

        // Command 5: Freeze account (administrative action)
        Map<String, Object> freezeAccountData = new HashMap<>();
        freezeAccountData.put("reason", "Suspicious activity detected");

        Command freezeAccount = new Command(
            "cmd-005", "FreezeAccount", accountId,
            freezeAccountData,
            "admin-001"
        );
        commandProducer.send(freezeAccount);

        // Wait for all commands and events to be processed
        // 🚨 TEST-ONLY: Using CountDownLatch for synchronization in tests
        assertTrue(commandLatch.await(30, TimeUnit.SECONDS), "Should process all commands");
        assertTrue(eventLatch.await(30, TimeUnit.SECONDS), "Should store all events");

        // Verify event sourcing metrics
        assertEquals(5, commandsProcessed.get(), "Should have processed 5 commands");
        assertEquals(5, eventsStored.get(), "Should have stored 5 events");

        // Retrieve events from the event store for verification
        List<DomainEvent> accountEvents = eventStore.get(accountId);
        assertNotNull(accountEvents, "Should have events for account");
        assertEquals(5, accountEvents.size(), "Should have 5 events stored");

        // 🚨 WORKAROUND: Sort events by version to ensure correct order
        // PRODUCTION NOTE: Real event stores guarantee ordering automatically
        // through sequence numbers, timestamps, or append-only logs
        accountEvents.sort((e1, e2) -> Long.compare(e1.version, e2.version));

        // Verify event sequence matches the expected business flow
        // This demonstrates that events capture the complete history of state changes
        assertEquals(EventType.ACCOUNT_OPENED, accountEvents.get(0).eventType, "First event should be AccountOpened");
        assertEquals(EventType.MONEY_DEPOSITED, accountEvents.get(1).eventType, "Second event should be MoneyDeposited");
        assertEquals(EventType.MONEY_WITHDRAWN, accountEvents.get(2).eventType, "Third event should be MoneyWithdrawn");
        assertEquals(EventType.MONEY_DEPOSITED, accountEvents.get(3).eventType, "Fourth event should be MoneyDeposited");
        assertEquals(EventType.ACCOUNT_FROZEN, accountEvents.get(4).eventType, "Fifth event should be AccountFrozen");

        // Test event replay - the core benefit of event sourcing
        // This demonstrates how we can reconstruct aggregate state from events
        System.out.println("🔄 Testing event replay...");
        BankAccountAggregate replayedAggregate = BankAccountAggregate.fromEvents(accountId, accountEvents);

        // Verify that replaying events produces the same final state
        // This proves that events contain all necessary information to reconstruct state
        assertEquals(2050.0, replayedAggregate.balance, 0.01, "Replayed balance should be correct");
        assertTrue(replayedAggregate.isFrozen, "Replayed account should be frozen");
        assertEquals(5, replayedAggregate.version, "Replayed version should be 5");

        // Display results to show the complete event sourcing flow
        System.out.println("📊 Event Sourcing Results:");
        System.out.println("  Commands processed: " + commandsProcessed.get());
        System.out.println("  Events stored: " + eventsStored.get());
        System.out.println("  Final balance: $" + replayedAggregate.balance);
        System.out.println("  Account frozen: " + replayedAggregate.isFrozen);

        // Cleanup resources
        commandConsumer.close();
        eventConsumer.close();

        System.out.println("✅ Event Sourcing test completed successfully");

        // 🎯 KEY BENEFITS DEMONSTRATED:
        // 1. Complete audit trail - every state change is recorded as an event
        // 2. Time travel - can reconstruct state at any point in time by replaying events
        // 3. Debugging - can replay events to understand exactly what happened
        // 4. Analytics - can analyze historical patterns and trends from event history
        // 5. Scalability - events can be processed by multiple read models independently
    }

    /**
     * Demonstrates CQRS (Command Query Responsibility Segregation) pattern using PeeGeeQ.
     *
     * CQRS separates read and write operations into different models:
     * - Write Model: Optimized for handling commands and business logic
     * - Read Model: Optimized for queries and data presentation
     *
     * This test demonstrates:
     * 1. Command side processing (write model)
     * 2. Event-driven read model updates
     * 3. Separation of concerns between writes and reads
     * 4. Different data structures for different purposes
     *
     * ⚠️ IMPORTANT: This test includes the same workarounds as the Event Sourcing test
     * that would NOT be used in production systems. See Event Sourcing test comments
     * for detailed explanations of these workarounds.
     */
    @Test
    @Order(2)
    @DisplayName("CQRS - Command Query Responsibility Segregation")
    void testCQRS() throws Exception {
        System.out.println("\n🔍 Testing CQRS");

        // Queue names for command and event streams
        String commandQueue = "cqrs-commands-queue";
        String eventQueue = "cqrs-events-queue";

        // Separate models for writes and reads - the core of CQRS
        // 🚨 PRODUCTION NOTE: These would be backed by different databases
        // optimized for their specific use cases (e.g., normalized vs denormalized)
        Map<String, BankAccountAggregate> writeModel = new HashMap<>();  // Optimized for business logic
        Map<String, AccountReadModel> readModel = new HashMap<>();       // Optimized for queries

        // Test coordination constructs
        AtomicInteger commandsProcessed = new AtomicInteger(0);
        AtomicInteger eventsProcessed = new AtomicInteger(0);
        CountDownLatch commandLatch = new CountDownLatch(4);  // Expecting 4 commands
        CountDownLatch eventLatch = new CountDownLatch(4);    // Expecting 4 events

        // Create producers and consumers
        MessageProducer<Command> commandProducer = queueFactory.createProducer(commandQueue, Command.class);
        MessageConsumer<Command> commandConsumer = queueFactory.createConsumer(commandQueue, Command.class);
        MessageProducer<DomainEvent> eventProducer = queueFactory.createProducer(eventQueue, DomainEvent.class);
        MessageConsumer<DomainEvent> eventConsumer = queueFactory.createConsumer(eventQueue, DomainEvent.class);

        // WRITE SIDE - Command processing (handles business logic and state changes)
        // In CQRS, the write side is optimized for handling commands and enforcing business rules
        commandConsumer.subscribe(message -> {
            Command command = message.getPayload();

            System.out.println("🔍 WRITE SIDE - Processing command: " + command.commandType);

            try {
                BankAccountAggregate aggregate;

                // 🚨 WORKAROUND: Same aggregate creation logic as Event Sourcing test
                // PRODUCTION NOTE: See Event Sourcing test for detailed comments on this approach
                if ("OpenAccount".equals(command.commandType)) {
                    // For OpenAccount, create a new aggregate if it doesn't exist
                    if (writeModel.containsKey(command.aggregateId)) {
                        throw new IllegalStateException("Account already opened");
                    }
                    // Create aggregate in write model (optimized for business logic)
                    aggregate = new BankAccountAggregate(command.aggregateId,
                        "ACC-" + command.aggregateId.substring(0, 8),
                        "CUST-" + command.aggregateId.substring(0, 8), 0.0);
                    writeModel.put(command.aggregateId, aggregate);

                    double initialDeposit = (Double) command.commandData.get("initialDeposit");
                    aggregate.openAccount(command.commandId, initialDeposit);
                } else {
                    // For other commands, get existing aggregate from write model
                    aggregate = writeModel.get(command.aggregateId);
                    if (aggregate == null) {
                        throw new IllegalStateException("Account not found: " + command.aggregateId);
                    }

                    // Handle business commands (write model focuses on business logic)
                    switch (command.commandType) {
                        case "Deposit":
                            double depositAmount = (Double) command.commandData.get("amount");
                            aggregate.deposit(command.commandId, depositAmount);
                            break;
                        case "Withdraw":
                            double withdrawAmount = (Double) command.commandData.get("amount");
                            aggregate.withdraw(command.commandId, withdrawAmount);
                            break;
                    }
                }

                // Publish events
                for (DomainEvent event : aggregate.getUncommittedEvents()) {
                    eventProducer.send(event);
                }

                aggregate.markEventsAsCommitted();
                commandsProcessed.incrementAndGet();

            } catch (Exception e) {
                System.err.println("❌ Command processing error: " + e.getMessage());
            }

            commandLatch.countDown();
            return CompletableFuture.completedFuture(null);
        });

        // READ SIDE - Event processing (updates read models for queries)
        // In CQRS, the read side is optimized for queries and data presentation
        eventConsumer.subscribe(message -> {
            DomainEvent event = message.getPayload();

            System.out.println("🔍 READ SIDE - Processing event: " + event.eventType.eventName +
                             " for read model update");

            // Update read model based on event
            // 🎯 KEY CONCEPT: Read models are denormalized and optimized for specific queries
            // They can have completely different structure than the write model
            AccountReadModel readModelAggregate = readModel.computeIfAbsent(event.aggregateId,
                id -> {
                    if (event.eventType == EventType.ACCOUNT_OPENED) {
                        // Extract data from the AccountOpened event for read model initialization
                        return new AccountReadModel(id,
                            (String) event.eventData.get("accountNumber"),
                            (String) event.eventData.get("customerId"));
                    }
                    // Fallback for other event types (shouldn't happen in normal flow)
                    return new AccountReadModel(id, "ACC-" + id.substring(0, 8), "CUST-" + id.substring(0, 8));
                });

            // Apply event to read model (may update multiple denormalized fields)
            // 🚨 PRODUCTION NOTE: Read models can be updated asynchronously
            // and may have eventual consistency with the write model
            readModelAggregate.applyEvent(event);
            eventsProcessed.incrementAndGet();
            eventLatch.countDown();
            return CompletableFuture.completedFuture(null);
        });

        // Send commands for CQRS demonstration
        // Note: No Thread.sleep() needed here as CQRS focuses on separation of concerns,
        // not strict event ordering like the Event Sourcing test
        System.out.println("📤 Sending commands for CQRS demonstration...");

        String accountId = "account-cqrs-001";

        // Command 1: Open account (processed by write side, creates events for read side)
        Map<String, Object> openAccountData = new HashMap<>();
        openAccountData.put("initialDeposit", 2000.0);

        Command openAccount = new Command(
            "cqrs-cmd-001", "OpenAccount", accountId,
            openAccountData,
            "user-002"
        );
        commandProducer.send(openAccount);

        // Command 2: Multiple deposits (write side processes, read side gets updated via events)
        Map<String, Object> deposit1Data = new HashMap<>();
        deposit1Data.put("amount", 300.0);

        Command deposit1 = new Command(
            "cqrs-cmd-002", "Deposit", accountId,
            deposit1Data,
            "user-002"
        );
        commandProducer.send(deposit1);

        // Command 3: Another deposit (demonstrates multiple transactions)
        Map<String, Object> deposit2Data = new HashMap<>();
        deposit2Data.put("amount", 150.0);

        Command deposit2 = new Command(
            "cqrs-cmd-003", "Deposit", accountId,
            deposit2Data,
            "user-002"
        );
        commandProducer.send(deposit2);

        // Command 4: Withdrawal (final transaction to test read model calculations)
        Map<String, Object> withdraw1Data = new HashMap<>();
        withdraw1Data.put("amount", 400.0);

        Command withdraw1 = new Command(
            "cqrs-cmd-004", "Withdraw", accountId,
            withdraw1Data,
            "user-002"
        );
        commandProducer.send(withdraw1);

        // Wait for processing (test synchronization)
        assertTrue(commandLatch.await(30, TimeUnit.SECONDS), "Should process all commands");
        assertTrue(eventLatch.await(30, TimeUnit.SECONDS), "Should process all events");

        // Verify CQRS separation - both sides processed the same number of operations
        assertEquals(4, commandsProcessed.get(), "Should have processed 4 commands");
        assertEquals(4, eventsProcessed.get(), "Should have processed 4 events");

        // Verify write model (optimized for business logic and commands)
        BankAccountAggregate writeAggregate = writeModel.get(accountId);
        assertNotNull(writeAggregate, "Write model should exist");
        assertEquals(2050.0, writeAggregate.balance, 0.01, "Write model balance should be correct");

        // Verify read model (optimized for queries and reporting)
        // 🎯 KEY CONCEPT: Read model has different structure and additional calculated fields
        AccountReadModel readAggregate = readModel.get(accountId);
        assertNotNull(readAggregate, "Read model should exist");
        assertEquals(2050.0, readAggregate.currentBalance, 0.01, "Read model balance should match write model");
        assertEquals(4, readAggregate.totalTransactions, "Read model should track transaction count");
        assertEquals(2450.0, readAggregate.totalDeposits, 0.01, "Read model should track total deposits");
        assertEquals(400.0, readAggregate.totalWithdrawals, 0.01, "Read model should track total withdrawals");

        // Display results showing the separation between write and read models
        System.out.println("📊 CQRS Results:");
        System.out.println("  Write Model Balance: $" + writeAggregate.balance);
        System.out.println("  Read Model Balance: $" + readAggregate.currentBalance);
        System.out.println("  Read Model Transactions: " + readAggregate.totalTransactions);
        System.out.println("  Read Model Total Deposits: $" + readAggregate.totalDeposits);
        System.out.println("  Read Model Total Withdrawals: $" + readAggregate.totalWithdrawals);

        // Cleanup resources
        commandConsumer.close();
        eventConsumer.close();

        System.out.println("✅ CQRS test completed successfully");

        // 🎯 KEY BENEFITS DEMONSTRATED:
        // 1. Separation of Concerns - Write model focuses on business logic, read model on queries
        // 2. Independent Scaling - Write and read sides can be scaled independently
        // 3. Optimized Data Structures - Each model optimized for its specific use case
        // 4. Multiple Read Models - Can have different read models for different query needs
        // 5. Eventual Consistency - Read models updated asynchronously via events
    }

    /**
     * Configures system properties to use the TestContainer database.
     */
    private void configureSystemPropertiesForContainer(PostgreSQLContainer<?> postgres) {
        System.setProperty("peegeeq.database.host", postgres.getHost());
        System.setProperty("peegeeq.database.port", String.valueOf(postgres.getFirstMappedPort()));
        System.setProperty("peegeeq.database.name", postgres.getDatabaseName());
        System.setProperty("peegeeq.database.username", postgres.getUsername());
        System.setProperty("peegeeq.database.password", postgres.getPassword());
        System.setProperty("peegeeq.database.schema", "public");
        System.setProperty("peegeeq.database.ssl.enabled", "false");
        System.setProperty("peegeeq.migration.enabled", "true");
        System.setProperty("peegeeq.migration.auto-migrate", "true");
    }
}<|MERGE_RESOLUTION|>--- conflicted
+++ resolved
@@ -70,7 +70,6 @@
 
     // Domain event for event sourcing
     static class DomainEvent {
-<<<<<<< HEAD
         public final String eventId;
         public final String aggregateId;
         public final EventType eventType;
@@ -82,27 +81,12 @@
 
         public DomainEvent(String eventId, String aggregateId, EventType eventType,
                           JsonObject eventData, long version, String causationId, String correlationId) {
-=======
-        public String eventId;
-        public String aggregateId;
-        public EventType eventType;
-        public Map<String, Object> eventData;
-        public long version;
-        public String timestamp;
-        public String causationId;
-        public String correlationId;
-
-        // Default constructor for Jackson
-        public DomainEvent() {}
-
-        public DomainEvent(String eventId, String aggregateId, EventType eventType,
-                          Map<String, Object> eventData, long version, String causationId, String correlationId) {
->>>>>>> d50ab2ac
             this.eventId = eventId;
             this.aggregateId = aggregateId;
             this.eventType = eventType;
             this.eventData = eventData;
             this.version = version;
+            this.timestamp = Instant.now().toString();
             this.timestamp = Instant.now().toString();
             this.causationId = causationId;
             this.correlationId = correlationId;
@@ -123,7 +107,6 @@
 
     // Command for CQRS
     static class Command {
-<<<<<<< HEAD
         public final String commandId;
         public final String commandType;
         public final String aggregateId;
@@ -133,24 +116,11 @@
 
         public Command(String commandId, String commandType, String aggregateId,
                       JsonObject commandData, String userId) {
-=======
-        public String commandId;
-        public String commandType;
-        public String aggregateId;
-        public Map<String, Object> commandData;
-        public String timestamp;
-        public String userId;
-
-        // Default constructor for Jackson
-        public Command() {}
-
-        public Command(String commandId, String commandType, String aggregateId,
-                      Map<String, Object> commandData, String userId) {
->>>>>>> d50ab2ac
             this.commandId = commandId;
             this.commandType = commandType;
             this.aggregateId = aggregateId;
             this.commandData = commandData;
+            this.timestamp = Instant.now().toString();
             this.timestamp = Instant.now().toString();
             this.userId = userId;
         }
@@ -457,16 +427,8 @@
     void setUp() {
         System.out.println("\n🏗️ Setting up Event Sourcing & CQRS Demo Test");
 
-<<<<<<< HEAD
         // Configure system properties for TestContainers
         configureSystemPropertiesForContainer(postgres);
-=======
-        System.setProperty("peegeeq.database.host", postgres.getHost());
-        System.setProperty("peegeeq.database.port", String.valueOf(postgres.getFirstMappedPort()));
-        System.setProperty("peegeeq.database.name", postgres.getDatabaseName());
-        System.setProperty("peegeeq.database.username", username);
-        System.setProperty("peegeeq.database.password", password);
->>>>>>> d50ab2ac
 
         // Initialize PeeGeeQ with event sourcing configuration
         PeeGeeQConfiguration config = new PeeGeeQConfiguration("development");
@@ -1015,13 +977,6 @@
         eventConsumer.close();
 
         System.out.println("✅ CQRS test completed successfully");
-
-        // 🎯 KEY BENEFITS DEMONSTRATED:
-        // 1. Separation of Concerns - Write model focuses on business logic, read model on queries
-        // 2. Independent Scaling - Write and read sides can be scaled independently
-        // 3. Optimized Data Structures - Each model optimized for its specific use case
-        // 4. Multiple Read Models - Can have different read models for different query needs
-        // 5. Eventual Consistency - Read models updated asynchronously via events
     }
 
     /**
